--- conflicted
+++ resolved
@@ -52,7 +52,6 @@
 RUN source venv/bin/activate && pip install -r requirements.txt
 
 # move these out of requirements.txt, so that builds are quicker when we change
-<<<<<<< HEAD
 RUN source venv/bin/activate && pip install "gen3_tracker==0.0.5rc3"
 RUN source venv/bin/activate && pip install "aced-submission==0.0.9rc28"
 ENV GOPROXY=direct
@@ -64,11 +63,7 @@
 RUN git clone https://github.com/bmeg/iceberg.git && \
 	cd iceberg && \
 	git checkout feature/FHIR-resource-type
-=======
-RUN source venv/bin/activate && pip install "iceberg_tools>=0.0.8rc3"
-RUN source venv/bin/activate && pip install "gen3_tracker==0.0.5rc3"
-RUN source venv/bin/activate && pip install "aced-submission==0.0.9rc27"
->>>>>>> f99dbba4
+
 
 COPY . /root
 RUN chmod +x /root/entrypoint.sh
