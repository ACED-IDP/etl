--- conflicted
+++ resolved
@@ -46,11 +46,7 @@
 # move these out of requirements.txt, so that builds are quicker when we change
 RUN source venv/bin/activate && pip install "iceberg_tools>=0.0.4"
 RUN source venv/bin/activate && pip install "gen3_util>=0.0.7"
-<<<<<<< HEAD
-RUN source venv/bin/activate && pip install "aced-submission==0.0.8rc2"
-=======
 RUN source venv/bin/activate && pip install "aced-submission==0.0.8rc2" --no-cache
->>>>>>> 90dda3d4
 
 COPY . /root
 RUN chmod +x /root/entrypoint.sh
