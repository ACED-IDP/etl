--- conflicted
+++ resolved
@@ -44,15 +44,9 @@
 RUN source venv/bin/activate && pip install -r requirements.txt
 
 # move these out of requirements.txt, so that builds are quicker when we change
-<<<<<<< HEAD
 RUN source venv/bin/activate && pip install "iceberg_tools>=0.0.5"
-RUN source venv/bin/activate && pip install "gen3_util>=0.0.7"
-RUN source venv/bin/activate && pip install "aced-submission==0.0.8rc2" --no-cache
-=======
-RUN source venv/bin/activate && pip install "iceberg_tools>=0.0.4"
 RUN source venv/bin/activate && pip install "gen3_util>=0.0.9"
 RUN source venv/bin/activate && pip install "aced-submission==0.0.9rc2" --no-cache
->>>>>>> b82191ac
 
 COPY . /root
 RUN chmod +x /root/entrypoint.sh
